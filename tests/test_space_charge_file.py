--- conflicted
+++ resolved
@@ -13,13 +13,8 @@
 from scipy.constants import c, epsilon_0, e
 # Import the relevant structures in FBPIC                                       
 from fbpic.main import Simulation
-<<<<<<< HEAD
 from fbpic.lpa_utils import add_laser
 from fbpic.lpa_utils.bunch import add_elec_bunch_file
-from fbpic.moving_window import MovingWindow
-=======
-from fbpic.lpa_utils import add_laser, add_elec_bunch_file
->>>>>>> ccf2b919
 
 # The simulation box                                                            
 Nz = 400         # Number of gridpoints along z
