"""
This file is part of the Fourier-Bessel Particle-In-Cell code (FB-PIC)
It defines a set of utilities for laser-plasma acceleration.
"""
import numpy as np
from scipy.constants import m_e, c, e, epsilon_0, mu_0
from main import adapt_to_grid
from particles import Particles

def add_laser( fld, a0, w0, ctau, z0, zf=None, lambda0=0.8e-6,
               theta_pol=0., fw_propagating=True,
               update_spectral=True ) :
    """
    Add a linearly-polarized, Gaussian laser pulse in the Fields object

    The laser profile is added to the interpolation grid, and then
    transformed into spectral space if update_spectral is True
    
    Parameters
    ----------
    fld : a Fields object
       The structure that contains the fields of the simulation
    
    a0 : float (unitless)
       The a0 of the pulse at focus
    
    w0 : float (in meters)
       The waist of the pulse at focus

    ctau : float (in meters)
       The "longitudinal waist" (or pulse length) of the pulse

    z0 : float (in meters)
       The position of the laser centroid relative to z=0.

    zf : float (in meters), optional
       The position of the laser focus relative to z=0.
       If not provided, then the laser focus is at z0
    
    lambda0 : float (in meters), optional
       The central wavelength of the laser
       Default : 0.8 microns (Ti:Sapph laser)

    theta_pol : float (in radians), optional
       The angle of polarization with respect to the x axis
       Default : 0 rad

    fw_propagating : bool, optional
       Wether the laser is propagating in the forward or backward direction
       Default : True (forward propagation)

    update_spectral : bool, optional
       Wether to update the fields in spectral space after modifying the
       fields on the interpolation grid.
       Default : True
    """
    # Set a number of parameters for the laser
    k0 = 2*np.pi/lambda0
    E0 = a0*m_e*c**2*k0/e      # Amplitude at focus
    zr = np.pi*w0**2/lambda0   # Rayleigh length
    # Get the polarization component
    # (Due to the Fourier transform along theta, the
    # polarization angle becomes a complex phase in the fields)
    exptheta = np.exp(1.j*theta_pol)
    # Sign for the propagation
    # (prop is 1 for forward propagation, and -1 otherwise)
    prop = 2*int(fw_propagating) - 1.
    # Set default focusing position
    if zf is None : zf = z0

    # Get 2D mesh for z and r
    r, z = np.meshgrid( fld.interp[1].r, fld.interp[1].z )
    
    # Define functions for laser waist and curvature
    w = lambda z: w0*np.sqrt(1+(z/zr)**2)
    R = lambda z: z*(1+(zr/z)**2)
    waist =  w(z-zf)
    propag_phase = np.arctan((z-zf)/zr) - k0*r**2/(2*R(z-zf)) - k0*(z-zf)
    
    # Longitudinal and transverse profile
    long_profile = np.exp( -(z-z0)**2/ctau**2 )
    trans_profile = w0/waist * np.exp( -(r/waist)**2 )
    # Curvature and laser oscillations (cos part)
    curvature_oscillations_cos = np.cos( propag_phase )
    # Combine profiles
    profile = long_profile * trans_profile * curvature_oscillations_cos
    
    # Add the Er and Et fields to the mode m=1 (linearly polarized laser)
    # (The factor 0.5 is related to the fact that there is a factor 2
    # in the gathering function, for the particles)
    fld.interp[1].Er +=  0.5  * E0 * exptheta * profile
    fld.interp[1].Et += -0.5j * E0 * exptheta * profile
    fld.interp[1].Br +=  0.5j * prop * E0/c * exptheta * profile
    fld.interp[1].Bt +=  0.5  * prop * E0/c * exptheta * profile

    # Get the profile for the Ez fields (to ensure div(E) = 0)
    # (This uses the approximation lambda0 << ctau for long_profile )
    # Transverse profile
    trans_profile = - r/zr * ( w0/waist )**3 * np.exp( -(r/waist)**2 )
    # Curvature and laser oscillations (sin part)
    curvature_oscillations_sin = np.sin( propag_phase )
    # Combine profiles
    profile = long_profile * trans_profile * \
    ( curvature_oscillations_sin + (z-zf)/zr*curvature_oscillations_cos )

    # Add the Ez fields to the mode m=1 (linearly polarized laser)
    fld.interp[1].Ez +=  0.5  * E0 * exptheta * profile
    fld.interp[1].Bz +=  0.5j * prop * E0/c * exptheta * profile
        
    # Up to now, only the spectral grid was modified.
    # Now convert the fields to spectral space.
    if update_spectral :
        fld.interp2spect('E')
        fld.interp2spect('B')


def add_elec_bunch( sim, gamma0, n_e, p_zmin, p_zmax, p_rmin, p_rmax,
                p_nr=2, p_nz=2, p_nt=4, filter_currents=True, dens_func=None,
                direction = 'forward' ) :
    """
    Introduce a relativistic electron bunch in the simulation,
    along with its space charge field.

    sim : a Simulation object

    gamma0 : float
        The Lorentz factor of the electrons

    n_e : float (in particles per m^3)
        Density of the electron bunch
    
    p_zmin, p_zmax : floats
        z positions between which the particles are initialized

    p_rmin, p_rmax : floats
        r positions between which the fields are initialized

    p_nz, p_nr : ints
        Number of macroparticles per cell along the z and r directions

    p_nt : int
        Number of macroparticles along the theta direction

    dens_func : callable, optional
        A function of the form :
        def dens_func( z, r ) ...
        where z and r are 1d arrays, and which returns
        a 1d array containing the density *relative to n*
        (i.e. a number between 0 and 1) at the given positions

    filter_currents : bool, optional
        Whether to filter the currents (in k space by default)

    direction : string, optional
        Can be either "forward" or "backward".
        Propagation direction of the beam.
    """
    # Modify the input parameters p_zmin, p_zmax, r_zmin, r_zmax, so that
    # they fall exactly on the grid, and infer the number of particles
    p_zmin, p_zmax, Npz = adapt_to_grid( sim.fld.interp[0].z,
                                p_zmin, p_zmax, p_nz )
    p_rmin, p_rmax, Npr = adapt_to_grid( sim.fld.interp[0].r,
                                p_rmin, p_rmax, p_nr )

    # Create the electrons
    relat_elec = Particles( q=-e, m=m_e, n=n_e,
                            Npz=Npz, zmin=p_zmin, zmax=p_zmax,
                            Npr=Npr, rmin=p_rmin, rmax=p_rmax,
                            Nptheta=p_nt, dt=sim.dt,
                            continuous_injection=False,
<<<<<<< HEAD
                            dens_func=dens_func, 
                            use_cuda=sim.use_cuda,
                            v_galilean = sim.v_galilean )
=======
                            dens_func=dens_func, use_cuda=sim.use_cuda,
                            grid_shape=sim.fld.interp[0].Ez.shape )
>>>>>>> ef545743

    # Give them the right velocity
    relat_elec.inv_gamma[:] = 1./gamma0
    relat_elec.uz[:] = np.sqrt( gamma0**2 -1.)
    
    # Electron beam moving in the background direction
    if direction == 'backward':
        relat_elec.uz[:] *= -1.

    # Add them to the particles of the simulation
    sim.ptcl.append( relat_elec )

    # Get the corresponding space-charge fields
    get_space_charge_fields( sim.fld, [relat_elec], gamma0, 
                             filter_currents, direction = direction)
    
def add_elec_bunch_file( sim, filename, Q_tot, z_off=0., 
                         filter_currents=True, direction = 'forward' ) :
    """
    Introduce a relativistic electron bunch in the simulation,
    along with its space charge field,
    load particles from text file.

    sim : a Simulation object

    filename : str
        the file containing the particle phase space in seven columns
        (like for Warp), all float, no header
        x [m]  y [m]  z [m]  vx [m/s]  vy [m/s]  vz [m/s]  1./gamma [1]

    Q_tot : float (in Coulomb)
        total charge in bunch

    z_center: float (m)
        shift phase space in z by z_off
 
    filter_currents : bool, optional
        Whether to filter the currents (in k space by default)

    direction : string, optional
        Can be either "forward" or "backward".
        Propagation direction of the beam.
    """

    # Load phase space to numpy array
    phsp = np.loadtxt(filename)
    # Extract number of particles and average gamma
    N_part = np.shape(phsp)[0]
    gamma0 = 1./np.mean(phsp[:,6])

    # Create dummy electrons with the correct number of particles
    relat_elec = Particles( q=-e, m=m_e, n=1.,
                            Npz=N_part, zmin=1., zmax=2.,
                            Npr=1, rmin=0., rmax=1.,
                            Nptheta=1, dt=sim.dt,
                            continuous_injection=False,
<<<<<<< HEAD
                            dens_func=None,
                            use_cuda=sim.use_cuda,
                            v_galilean = sim.v_galilean )
=======
                            dens_func=None, use_cuda=sim.use_cuda,
                            grid_shape=sim.fld.interp[0].Ez.shape )
>>>>>>> ef545743

    # Replace dummy particle parameters with phase space from text file
    relat_elec.x[:] = phsp[:,0]
    relat_elec.y[:] = phsp[:,1]
    relat_elec.z[:] = phsp[:,2] + z_off
    # For momenta: convert velocity [m/s] to normalized momentum u = p/m_e/c [1]
    relat_elec.ux[:] = phsp[:,3]/phsp[:,6]/c
    relat_elec.uy[:] = phsp[:,4]/phsp[:,6]/c
    relat_elec.uz[:] = phsp[:,5]/phsp[:,6]/c
    relat_elec.inv_gamma[:] = phsp[:,6]
    # Calculate weights (charge of macroparticle)
    # assuming equally weighted particles as used in particle tracking codes
    # multiply by -1 to make them negatively charged
    relat_elec.w[:] = -1.*Q_tot/N_part
    
    # Add them to the particles of the simulation
    sim.ptcl.append( relat_elec )

    # Get the corresponding space-charge fields
    # include a larger tolerance of the deviation of inv_gamma from 1./gamma0
    # to allow for energy spread
    get_space_charge_fields( sim.fld, [relat_elec], gamma0,
                             filter_currents, check_gaminv=False,
                             direction = direction)
    
def get_space_charge_fields( fld, ptcl, gamma, filter_currents=True,
                             check_gaminv=True, direction = 'forward' ) :
    """
    Calculate the space charge field on the grid

    This assumes that all the particles being passed have
    the same gamma factor.

    Parameters
    ----------
    fld : a Fields object
        Contains the values of the fields

    ptcl : a list of Particles object
        (one element per species)
        The list of the species which are relativistic and
        will produce a space charge field. (Do not pass the
        particles which are at rest.) 

    gamma : float
        The Lorentz factor of the particles

    filter_currents : bool, optional
       Whether to filter the currents (in k space by default)

    check_gaminv : bool, optional
        Explicitly check that all particles have the same
        gamma factor (assumed by the model)

    direction : string, optional
        Can be either "forward" or "backward".
        Propagation direction of the beam.
    """
    # Check that all the particles have the right gamma
    if check_gaminv:
        for species in ptcl :
            if np.allclose( species.inv_gamma, 1./gamma ) == False :    
                raise ValueError("The particles in ptcl do not have "
                            "a Lorentz factor matching gamma. Please check "
                            "that they have been properly initialized.")

    # Project the charge and currents onto the grid
    fld.erase('rho')
    fld.erase('J')
    for species in ptcl :
        species.deposit( fld, 'rho' )
        species.deposit( fld, 'J' )
    fld.divide_by_volume('rho')
    fld.divide_by_volume('J')
    # Convert to the spectral grid
    fld.interp2spect('rho_next')
    fld.interp2spect('J')
    # Filter the currents
    if filter_currents :
        fld.filter_spect('rho_next')      
        fld.filter_spect('J')      

    # Get the space charge field in spectral space
    for m in range(fld.Nm) :
        get_space_charge_spect( fld.spect[m], gamma, direction )

    # Convert to the interpolation grid
    fld.spect2interp( 'E' )
    fld.spect2interp( 'B' )

    # Move the charge density to rho_prev    
    for m in range(fld.Nm) :
        fld.spect[m].push_rho()

def get_space_charge_spect( spect, gamma, direction = 'forward' ) :
    """
    Determine the space charge field in spectral space

    It is assumed that the charge density and current
    have been already deposited on the grid, and converted
    to spectral space.

    Parameters
    ----------
    spect : a SpectralGrid object
        Contains the values of the fields in spectral space

    gamma : float
        The Lorentz factor of the particles which produce the
        space charge field

    direction : string, optional
        Can be either "forward" or "backward".
        Propagation direction of the beam.
    """
    # Speed of the beam
    beta = np.sqrt(1.-1./gamma**2)

    # Propagation direction of the beam
    if direction == 'backward':
        beta *= -1.
        
    # Get the denominator
    K2 = spect.kr**2 + spect.kz**2 * 1./gamma**2
    K2_corrected = np.where( K2 != 0, K2, 1. )
    inv_K2 = np.where( K2 !=0, 1./K2_corrected, 0. )
    
    # Get the potentials
    phi = spect.rho_next[:,:]*inv_K2[:,:]/epsilon_0
    Ap = spect.Jp[:,:]*inv_K2[:,:]*mu_0
    Am = spect.Jm[:,:]*inv_K2[:,:]*mu_0
    Az = spect.Jz[:,:]*inv_K2[:,:]*mu_0

    # Deduce the E field
    spect.Ep[:,:] = 0.5*spect.kr * phi + 1.j*beta*c*spect.kz * Ap
    spect.Em[:,:] = -0.5*spect.kr * phi + 1.j*beta*c*spect.kz * Am
    spect.Ez[:,:] = -1.j*spect.kz * phi + 1.j*beta*c*spect.kz * Az

    # Deduce the B field
    spect.Bp[:,:] = -0.5j*spect.kr * Az + spect.kz * Ap
    spect.Bm[:,:] = -0.5j*spect.kr * Az - spect.kz * Am
    spect.Bz[:,:] = 1.j*spect.kr * Ap + 1.j*spect.kr * Am    
    
    <|MERGE_RESOLUTION|>--- conflicted
+++ resolved
@@ -168,14 +168,9 @@
                             Npr=Npr, rmin=p_rmin, rmax=p_rmax,
                             Nptheta=p_nt, dt=sim.dt,
                             continuous_injection=False,
-<<<<<<< HEAD
-                            dens_func=dens_func, 
-                            use_cuda=sim.use_cuda,
-                            v_galilean = sim.v_galilean )
-=======
                             dens_func=dens_func, use_cuda=sim.use_cuda,
+                            v_galilean = sim.v_galilean,
                             grid_shape=sim.fld.interp[0].Ez.shape )
->>>>>>> ef545743
 
     # Give them the right velocity
     relat_elec.inv_gamma[:] = 1./gamma0
@@ -232,14 +227,9 @@
                             Npr=1, rmin=0., rmax=1.,
                             Nptheta=1, dt=sim.dt,
                             continuous_injection=False,
-<<<<<<< HEAD
-                            dens_func=None,
-                            use_cuda=sim.use_cuda,
-                            v_galilean = sim.v_galilean )
-=======
                             dens_func=None, use_cuda=sim.use_cuda,
+                            v_galilean = sim.v_galilean,
                             grid_shape=sim.fld.interp[0].Ez.shape )
->>>>>>> ef545743
 
     # Replace dummy particle parameters with phase space from text file
     relat_elec.x[:] = phsp[:,0]
