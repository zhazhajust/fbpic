--- conflicted
+++ resolved
@@ -37,7 +37,7 @@
     def __init__( self, interp, v=c, ncells_zero=1,
                   ncells_damp=1, period=1, damp_shape='cos',
                   gradual_damp_EB=True, ux_m=0., uy_m=0., uz_m=0.,
-                  ux_th=0., uy_th=0., uz_th=0. ) :
+                  ux_th=0., uy_th=0., uz_th=0., comm=None ) :
         """
         Initializes a moving window object.
 
@@ -84,18 +84,24 @@
         self.uy_th = uy_th
         self.uz_th = uz_th
         
-        # Attach positions and speed
-        # - Moving window speed
+        # Attach moving window positions and speed
         self.v = v
-        # - Initial position of the moving window (move with moving window)
         self.zmin = interp.zmin
-        # - Initial injection position (move with moving window)
-        #   (particles are not loaded in the last two upper cells)
-        self.z_inject = interp.zmax - 2 * interp.dz
-        # - Mean speed of the end of the plasma
-        self.v_end_plasma = c * uz_m / np.sqrt(1 + ux_m**2 + uy_m**2 + uz_m**2)
-        # - Position of the right end of the plasma (moves with the plasma)
-        self.z_end_plasma = interp.zmax - 2 * interp.dz
+        if comm is not None:
+            # zmin is the global zmin of the simulation
+            self.zmin = self.zmin + interp.dz * \
+              (comm.n_guard - comm.rank*comm.Nz_domain)
+            
+        # Attach injection position and speed (only for the last proc)
+        if (comm is None) or (comm.rank == comm.size-1):
+            self.z_inject = interp.zmax - 2 * interp.dz
+            self.z_end_plasma = interp.zmax - 2 * interp.dz
+            self.v_end_plasma = \
+              c * uz_m / np.sqrt(1 + ux_m**2 + uy_m**2 + uz_m**2)
+            # With MPI, correct for the guard cells
+            if comm is not None:
+                self.z_inject -= comm.n_guard * interp.dz
+                self.z_end_plasma -= comm.n_guard * interp.dz
 
         # Verify parameters, to prevent wrapping around of the particles
         if ncells_zero < period :
@@ -147,10 +153,7 @@
         Parameters
         ----------
         interp : a list of InterpolationGrid objects
-<<<<<<< HEAD
-=======
             (one element per azimuthal mode)
->>>>>>> f2da8c20
             Contains the fields data of the simulation
     
         ptcl : a list of Particles objects
@@ -167,24 +170,16 @@
             When not using MPI, this object is None
         """
         # Move the position of the moving window object
-        # and the position of injection
         self.zmin += self.v * dt * self.period
-        self.z_inject += self.v * dt * self.period
-        # Take into account the motion of the end of the plasma
-        self.z_end_plasma += self.v_end_plasma * dt * self.period
 
         # Find the number of cells by which the window should move
         dz = interp[0].dz
-<<<<<<< HEAD
         zmin_global = interp[0].zmin
         if comm is not None :
             zmin_global = interp[0].zmin \
             + dz*(comm.n_guard - comm.rank*comm.Nz_domain)
-        n_move = int( (self.zmin-zmin_global)/dz )
-
-=======
-        n_move = int( (self.zmin - interp[0].zmin)/dz )
->>>>>>> f2da8c20
+        n_move = int( (self.zmin - zmin_global)/dz )
+
         # Move the window
         if n_move > 0 :
             
@@ -205,7 +200,6 @@
             zmin = interp[0].zmin
             zmax = interp[0].zmax
 
-<<<<<<< HEAD
             # The first proc removes the particles that are outside of the box
             if (comm is None) or (comm.rank == 0) :
                 # Determine the position below which the particles are removed
@@ -215,19 +209,6 @@
                 # Remove the outside particles
                 for species in ptcl :
                     clean_outside_particles( species, z_zero )
-                    
-            # The last proc adds new particles
-            if (comm is None) or (comm.rank == comm.size-1) :
-                # Determine the position below which particles are added
-                # (Leave the last two cells empty.)
-                p_zmax = zmax - 2*dz
-                if comm is not None :
-                    p_zmax = p_zmax - comm.n_guard*dz
-                # Add the new particles
-                for species in ptcl :
-                    if species.continuous_injection == True :
-                        add_particles( species, p_zmax-n_move*dz,
-                                        p_zmax, n_move*p_nz )
 
             # Exchange the fields and the particles 
             # in the guard cells between domains when using MPI
@@ -238,29 +219,27 @@
                 for species in ptcl:
                     comm.exchange_particles( species,
                             interp[0].zmin, interp[0].zmax )
-            
-=======
-            # Determine the position below which the particles
-            # should be removed
-            z_zero = zmin + self.ncells_zero*dz
-    
-            # Now that the grid has moved, remove the particles that exited
-            for species in ptcl :
-                clean_outside_particles( species, z_zero )
-
-        # Find the number of particle cells to add
-        n_inject = int( (self.z_inject - self.z_end_plasma)/dz )
-        # Add the new particle cells
-        if n_inject > 0 :
-            for species in ptcl :
-                if species.continuous_injection == True :
-                    add_particles( species, self.z_end_plasma,
-                        self.z_end_plasma + n_inject*dz, n_inject*p_nz,
-                        ux_m=self.ux_m, uy_m=self.uy_m, uz_m=self.uz_m,
-                        ux_th=self.ux_th, uy_th=self.uy_th, uz_th=self.uz_th)
+
+        # The last proc adds new particles
+        if (comm is None) or (comm.rank == comm.size-1) :
+            # Move the injection position
+            self.z_inject += self.v * dt * self.period
+            # Take into account the motion of the end of the plasma
+            self.z_end_plasma += self.v_end_plasma * dt * self.period
+            # Find the number of particle cells to add
+            n_inject = int( (self.z_inject - self.z_end_plasma)/dz )
+            # Add the new particle cells
+            if n_inject > 0 :
+                for species in ptcl :
+                    if species.continuous_injection == True :
+                        add_particles( species, self.z_end_plasma,
+                            self.z_end_plasma + n_inject*dz, n_inject*p_nz,
+                            ux_m=self.ux_m, uy_m=self.uy_m, uz_m=self.uz_m,
+                            ux_th=self.ux_th, uy_th=self.uy_th,
+                            uz_th=self.uz_th)
+            # Increment the position of the end of the plasma
             self.z_end_plasma += n_inject*dz
-                                
->>>>>>> f2da8c20
+
     def shift_interp_grid( self, grid, n_move, shift_currents=False ) :
         """
         Shift the interpolation grid by one cell
